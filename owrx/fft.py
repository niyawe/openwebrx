--- conflicted
+++ resolved
@@ -1,11 +1,6 @@
 from owrx.config.core import CoreConfig
 from owrx.config import Config
-<<<<<<< HEAD
 from csdr.chain.fft import FftChain
-=======
-import csdr
-from csdr.output import Output
->>>>>>> e6dd1e0f
 import threading
 from owrx.source import SdrSourceEventClient, SdrSourceState, SdrClientClass
 from owrx.property import PropertyStack
@@ -15,11 +10,7 @@
 logger = logging.getLogger(__name__)
 
 
-<<<<<<< HEAD
 class SpectrumThread(SdrSourceEventClient):
-=======
-class SpectrumThread(Output, SdrSourceEventClient):
->>>>>>> e6dd1e0f
     def __init__(self, sdrSource):
         self.sdrSource = sdrSource
         super().__init__()
@@ -33,40 +24,9 @@
             "fft_fps",
             "fft_voverlap_factor",
             "fft_compression",
-<<<<<<< HEAD
-            "csdr_dynamic_bufsize",
-            "csdr_print_bufsizes",
-            "csdr_through",
         )
 
         self.dsp = None
-=======
-        )
-
-        self.dsp = dsp = csdr.Dsp(self)
-        dsp.nc_port = self.sdrSource.getPort()
-        dsp.set_demodulator("fft")
-
-        def set_fft_averages(changes=None):
-            samp_rate = props["samp_rate"]
-            fft_size = props["fft_size"]
-            fft_fps = props["fft_fps"]
-            fft_voverlap_factor = props["fft_voverlap_factor"]
-
-            dsp.set_fft_averages(
-                int(round(1.0 * samp_rate / fft_size / fft_fps / (1.0 - fft_voverlap_factor)))
-                if fft_voverlap_factor > 0
-                else 0
-            )
-
-        self.subscriptions = [
-            props.wireProperty("samp_rate", dsp.set_samp_rate),
-            props.wireProperty("fft_size", dsp.set_fft_size),
-            props.wireProperty("fft_fps", dsp.set_fft_fps),
-            props.wireProperty("fft_compression", dsp.set_fft_compression),
-            props.filter("samp_rate", "fft_size", "fft_fps", "fft_voverlap_factor").wire(set_fft_averages),
-        ]
->>>>>>> e6dd1e0f
 
         self.subscriptions = []
         self.subscriptions += [
@@ -75,10 +35,6 @@
             self.props.wireProperty("fft_compression", self.restart),
         ]
 
-<<<<<<< HEAD
-=======
-        dsp.set_temporary_directory(CoreConfig().get_temporary_directory())
->>>>>>> e6dd1e0f
         logger.debug("Spectrum thread initialized successfully.")
 
     def start(self):
@@ -125,16 +81,11 @@
     def onStateChange(self, state: SdrSourceState):
         if state is SdrSourceState.STOPPING:
             self.dsp.stop()
-<<<<<<< HEAD
-        elif state == SdrSource.STATE_RUNNING:
+        elif state == SdrSourceState.RUNNING:
             if self.dsp is None:
                 self.start()
             else:
                 self.dsp.setInput(self.sdrSource.getBuffer())
-=======
-        elif state is SdrSourceState.RUNNING:
-            self.dsp.start()
->>>>>>> e6dd1e0f
 
     def onFail(self):
         self.dsp.stop()
