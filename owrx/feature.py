import os
import subprocess
from functools import reduce
from operator import and_
import re
from distutils.version import LooseVersion

import logging
logger = logging.getLogger(__name__)


class UnknownFeatureException(Exception):
    pass

class FeatureDetector(object):
    features = {
        "core": [ "csdr", "nmux", "nc" ],
        "rtl_sdr": [ "rtl_sdr" ],
        "sdrplay": [ "rx_tools" ],
        "hackrf": [ "hackrf_transfer" ],
        "airspy": [ "airspy_rx" ],
        "digital_voice_digiham": [ "digiham", "sox" ],
<<<<<<< HEAD
        "digital_voice_dsd": [ "dsd", "sox" ],
        "packet": [ "direwolf" ]
=======
        "digital_voice_dsd": [ "dsd", "sox", "digiham" ]
>>>>>>> 08edcd44
    }

    def feature_availability(self):
        return {name: self.is_available(name) for name in FeatureDetector.features}

    def is_available(self, feature):
        return self.has_requirements(self.get_requirements(feature))

    def get_requirements(self, feature):
        try:
            return FeatureDetector.features[feature]
        except KeyError:
            raise UnknownFeatureException("Feature \"{0}\" is not known.".format(feature))

    def has_requirements(self, requirements):
        passed = True
        for requirement in requirements:
            methodname = "has_" + requirement
            if hasattr(self, methodname) and callable(getattr(self, methodname)):
                passed = passed and getattr(self, methodname)()
            else:
                logger.error("detection of requirement {0} not implement. please fix in code!".format(requirement))
        return passed

    def command_is_runnable(self, command):
        return os.system("{0} 2>/dev/null >/dev/null".format(command)) != 32512

    def has_csdr(self):
        return self.command_is_runnable("csdr")

    def has_nmux(self):
        return self.command_is_runnable("nmux --help")

    def has_nc(self):
        return self.command_is_runnable('nc --help')

    def has_rtl_sdr(self):
        return self.command_is_runnable("rtl_sdr --help")

    def has_rx_tools(self):
        return self.command_is_runnable("rx_sdr --help")

    """
    To use a HackRF, compile the HackRF host tools from its "stdout" branch:
     git clone https://github.com/mossmann/hackrf/
     cd hackrf
     git fetch
     git checkout origin/stdout
     cd host
     mkdir build
     cd build
     cmake .. -DINSTALL_UDEV_RULES=ON
     make
     sudo make install
    """
    def has_hackrf_transfer(self):
        # TODO i don't have a hackrf, so somebody doublecheck this.
        # TODO also check if it has the stdout feature
        return self.command_is_runnable("hackrf_transfer --help")

    def command_exists(self, command):
        return os.system("which {0}".format(command)) == 0

    """
    To use DMR and YSF, the digiham package is required. You can find the package and installation instructions here:
    https://github.com/jketterl/digiham
    
    Please note: there is close interaction between digiham and openwebrx, so older versions will probably not work.
    If you have an older verison of digiham installed, please update it along with openwebrx.
    As of now, we require version 0.2 of digiham.
    """
    def has_digiham(self):
        required_version = LooseVersion("0.2")

        digiham_version_regex = re.compile('^digiham version (.*)$')
        def check_digiham_version(command):
            try:
                process = subprocess.Popen([command, "--version"], stdout=subprocess.PIPE)
                version = LooseVersion(digiham_version_regex.match(process.stdout.readline().decode()).group(1))
                process.wait(1)
                return version >= required_version
            except FileNotFoundError:
                return False
        return reduce(and_,
                      map(
                          check_digiham_version,
                          ["rrc_filter", "ysf_decoder", "dmr_decoder", "mbe_synthesizer", "gfsk_demodulator",
                           "digitalvoice_filter"]
                      ),
                      True)

    def has_dsd(self):
        return self.command_is_runnable("dsd")

    def has_sox(self):
        return self.command_is_runnable("sox")

<<<<<<< HEAD
    def has_direwolf(self):
        return self.command_is_runnable("direwolf --help")
=======
    def has_airspy_rx(self):
        return self.command_is_runnable("airspy_rx --help 2> /dev/null")
>>>>>>> 08edcd44
<|MERGE_RESOLUTION|>--- conflicted
+++ resolved
@@ -20,12 +20,8 @@
         "hackrf": [ "hackrf_transfer" ],
         "airspy": [ "airspy_rx" ],
         "digital_voice_digiham": [ "digiham", "sox" ],
-<<<<<<< HEAD
-        "digital_voice_dsd": [ "dsd", "sox" ],
+        "digital_voice_dsd": [ "dsd", "sox", "digiham" ],
         "packet": [ "direwolf" ]
-=======
-        "digital_voice_dsd": [ "dsd", "sox", "digiham" ]
->>>>>>> 08edcd44
     }
 
     def feature_availability(self):
@@ -123,10 +119,8 @@
     def has_sox(self):
         return self.command_is_runnable("sox")
 
-<<<<<<< HEAD
     def has_direwolf(self):
         return self.command_is_runnable("direwolf --help")
-=======
+
     def has_airspy_rx(self):
-        return self.command_is_runnable("airspy_rx --help 2> /dev/null")
->>>>>>> 08edcd44
+        return self.command_is_runnable("airspy_rx --help 2> /dev/null")