# -*- coding: utf-8 -*-

"""
config_webrx: configuration options for OpenWebRX

    This file is part of OpenWebRX,
    an open-source SDR receiver software with a web UI.
    Copyright (c) 2013-2015 by Andras Retzler <randras@sdr.hu>

    This program is free software: you can redistribute it and/or modify
    it under the terms of the GNU Affero General Public License as
    published by the Free Software Foundation, either version 3 of the
    License, or (at your option) any later version.

    This program is distributed in the hope that it will be useful,
    but WITHOUT ANY WARRANTY; without even the implied warranty of
    MERCHANTABILITY or FITNESS FOR A PARTICULAR PURPOSE.  See the
    GNU Affero General Public License for more details.

    You should have received a copy of the GNU Affero General Public License
    along with this program.  If not, see <http://www.gnu.org/licenses/>.

    ++++++++++++++++++++++++++++++++++++++++++++++++++++++++++++++++++++++++

    In addition, as a special exception, the copyright holders
    state that config_rtl.py and config_webrx.py are not part of the
    Corresponding Source defined in GNU AGPL version 3 section 1.

    (It means that you do not have to redistribute config_rtl.py and
    config_webrx.py if you make any changes to these two configuration files,
    and use them for running your web service with OpenWebRX.)
"""

# NOTE: you can find additional information about configuring OpenWebRX in the Wiki:
#       https://github.com/simonyiszk/openwebrx/wiki

# ==== Server settings ====
web_port=8073
server_hostname="localhost" # If this contains an incorrect value, the web UI may freeze on load (it can't open websocket)
max_clients=20

# ==== Web GUI configuration ====
receiver_name="[Callsign]"
receiver_location="Budapest, Hungary"
receiver_qra="JN97ML"
receiver_asl=200
receiver_ant="Longwire"
receiver_device="RTL-SDR"
receiver_admin="example@example.com"
receiver_gps=(47.000000,19.000000)
photo_height=350
photo_title="Panorama of Budapest from Schönherz Zoltán Dormitory"
photo_desc="""
You can add your own background photo and receiver information.<br />
Receiver is operated by: <a href="mailto:%[RX_ADMIN]">%[RX_ADMIN]</a><br/>
Device: %[RX_DEVICE]<br />
Antenna: %[RX_ANT]<br />
Website: <a href="http://localhost" target="_blank">http://localhost</a>
"""

# ==== sdr.hu listing ====
# If you want your ham receiver to be listed publicly on sdr.hu, then take the following steps:
# 1. Register at: http://sdr.hu/register
# 2. You will get an unique key by email. Copy it and paste here:
sdrhu_key = ""
# 3. Set this setting to True to enable listing:
sdrhu_public_listing = False

# ==== DSP/RX settings ====
fft_fps=9
fft_size=4096 #Should be power of 2
fft_voverlap_factor=0.3 #If fft_voverlap_factor is above 0, multiple FFTs will be used for creating a line on the diagram.

# samp_rate = 250000
samp_rate = 2400000
center_freq = 144250000
rf_gain = 5 #in dB. For an RTL-SDR, rf_gain=0 will set the tuner to auto gain mode, else it will be in manual gain mode.
ppm = 0

audio_compression="adpcm" #valid values: "adpcm", "none"
fft_compression="adpcm" #valid values: "adpcm", "none"

digimodes_enable=True #Decoding digimodes come with higher CPU usage. 
digimodes_fft_size=1024

start_rtl_thread=True

"""
Note: if you experience audio underruns while CPU usage is 100%, you can: 
- decrease `samp_rate`,
- set `fft_voverlap_factor` to 0,
- decrease `fft_fps` and `fft_size`,
- limit the number of users by decreasing `max_clients`.
"""

# ==== I/Q sources ====
# (Uncomment the appropriate by removing # characters at the beginning of the corresponding lines.)

# There are guides for setting may different SDR hardware including AirSpy, AFEDRI-SDR, RTL-SDR in direct sampling mode, etc. in the Wiki:
#       https://github.com/simonyiszk/openwebrx/wiki

# You can use other SDR hardware as well, by giving your own command that outputs the I/Q samples... Some examples of configuration are available here (default is RTL-SDR):

# >> RTL-SDR via rtl_sdr

start_rtl_command="rtl_sdr -s {samp_rate} -f {center_freq} -p {ppm} -g {rf_gain} -".format(rf_gain=rf_gain, center_freq=center_freq, samp_rate=samp_rate, ppm=ppm)
format_conversion="csdr convert_u8_f"

#start_rtl_command="hackrf_transfer -s {samp_rate} -f {center_freq} -g {rf_gain} -l16 -a0 -q -r-".format(rf_gain=rf_gain, center_freq=center_freq, samp_rate=samp_rate, ppm=ppm)
#format_conversion="csdr convert_s8_f"
"""
To use a HackRF, compile the HackRF host tools from its "stdout" branch:
 git clone https://github.com/mossmann/hackrf/
 cd hackrf
 git fetch
 git checkout origin/stdout
 cd host
 mkdir build
 cd build
 cmake .. -DINSTALL_UDEV_RULES=ON
 make
 sudo make install
"""

# >> Sound card SDR (needs ALSA)
# I did not have the chance to properly test it.
#samp_rate = 96000
#start_rtl_command="arecord -f S16_LE -r {samp_rate} -c2 -".format(samp_rate=samp_rate)
#format_conversion="csdr convert_s16_f | csdr gain_ff 30"

# >> /dev/urandom test signal source
samp_rate = 2400000
start_rtl_command="cat /dev/urandom | (pv -qL `python -c 'print int({samp_rate} * 2.2)'` 2>&1)".format(rf_gain=rf_gain, center_freq=center_freq, samp_rate=samp_rate)
format_conversion="csdr convert_u8_f"

# >> Pre-recorded raw I/Q file as signal source
# You will have to correctly specify: samp_rate, center_freq, format_conversion in order to correctly play an I/Q file.
#start_rtl_command="(while true; do cat my_iq_file.raw; done) | csdr flowcontrol {sr} 20 ".format(sr=samp_rate*2*1.05)
#format_conversion="csdr convert_u8_f"

#>> The rx_sdr command works with a variety of SDR harware: RTL-SDR, HackRF, SDRplay, UHD, Airspy, Red Pitaya, audio devices, etc. 
# It will auto-detect your SDR hardware if the following tools are installed:
# * the vendor provided driver and library, 
# * the vendor-specific SoapySDR wrapper library, 
# * and SoapySDR itself.
# Check out this article on the OpenWebRX Wiki: https://github.com/simonyiszk/openwebrx/wiki/Using-rx_tools-with-OpenWebRX/
#start_rtl_command="rx_sdr -F CF32 -s {samp_rate} -f {center_freq} -p {ppm} -g {rf_gain} -".format(rf_gain=rf_gain, center_freq=center_freq, samp_rate=samp_rate, ppm=ppm)
#format_conversion=""

# >> gr-osmosdr signal source using GNU Radio (follow this guide: https://github.com/simonyiszk/openwebrx/wiki/Using-GrOsmoSDR-as-signal-source)
#start_rtl_command="cat /tmp/osmocom_fifo"
#format_conversion=""

# ==== Misc settings ====

shown_center_freq = center_freq #you can change this if you use an upconverter

client_audio_buffer_size = 5
#increasing client_audio_buffer_size will:
# - also increase the latency
# - decrease the chance of audio underruns

start_freq = center_freq
start_mod = "nfm" #nfm, am, lsb, usb, cw

iq_server_port = 4951 #TCP port for ncat to listen on. It will send I/Q data over its connections, for internal use in OpenWebRX. It is only accessible from the localhost by default.

#access_log = "~/openwebrx_access.log"

# ==== Color themes ====

#A guide is available to help you set these values: https://github.com/simonyiszk/openwebrx/wiki/Calibrating-waterfall-display-levels

<<<<<<< HEAD
### default theme by teejez:
waterfall_colors = "[0x000000ff,0x0000ffff,0x00ffffff,0x00ff00ff,0xffff00ff,0xff0000ff,0xff00ffff,0xffffffff]"
waterfall_min_level = -88 #in dB
waterfall_max_level = -20
waterfall_auto_level_margin = (5, 40)
### old theme by HA7ILM:
#waterfall_colors = "[0x000000ff,0x2e6893ff, 0x69a5d0ff, 0x214b69ff, 0x9dc4e0ff,  0xfff775ff, 0xff8a8aff, 0xb20000ff]"
#waterfall_min_level = -115 #in dB
#waterfall_max_level = 0
#waterfall_auto_level_margin = (20, 30)
##For the old colors, you might also want to set [fft_voverlap_factor] to 0.

#Note: When the auto waterfall level button is clicked, the following happens:
#   [waterfall_min_level] = [current_min_power_level] - [waterfall_auto_level_margin[0]]
#   [waterfall_max_level] = [current_max_power_level] + [waterfall_auto_level_margin[1]]
#
#   ___|____________________________________|____________________________________|____________________________________|___> signal power
#        \_waterfall_auto_level_margin[0]_/ |__ current_min_power_level          | \_waterfall_auto_level_margin[1]_/
#                                                      current_max_power_level __|
# ==== Experimental settings ===

#Warning! These are very experimental.
=======
mathbox_waterfall_frequency_resolution = 128 #bins
mathbox_waterfall_history_length = 10 #seconds
mathbox_waterfall_colors = "[0x000000ff,0x2e6893ff, 0x69a5d0ff, 0x214b69ff, 0x9dc4e0ff,  0xfff775ff, 0xff8a8aff, 0xb20000ff]"



#Warning! The settings below are very experimental.
>>>>>>> 1a04b18a
csdr_dynamic_bufsize = False # This allows you to change the buffering mode of csdr.
csdr_print_bufsizes = False  # This prints the buffer sizes used for csdr processes.
csdr_through = False # Setting this True will print out how much data is going into the DSP chains.

nmux_memory = 50 #in megabytes. This sets the approximate size of the circular buffer used by nmux.

#Look up external IP address automatically from icanhazip.com, and use it as [server_hostname]
"""
print "[openwebrx-config] Detecting external IP address..."
import urllib2
server_hostname=urllib2.urlopen("http://icanhazip.com").read()[:-1]
print "[openwebrx-config] External IP address detected:", server_hostname
"""<|MERGE_RESOLUTION|>--- conflicted
+++ resolved
@@ -171,7 +171,6 @@
 
 #A guide is available to help you set these values: https://github.com/simonyiszk/openwebrx/wiki/Calibrating-waterfall-display-levels
 
-<<<<<<< HEAD
 ### default theme by teejez:
 waterfall_colors = "[0x000000ff,0x0000ffff,0x00ffffff,0x00ff00ff,0xffff00ff,0xff0000ff,0xff00ffff,0xffffffff]"
 waterfall_min_level = -88 #in dB
@@ -191,18 +190,14 @@
 #   ___|____________________________________|____________________________________|____________________________________|___> signal power
 #        \_waterfall_auto_level_margin[0]_/ |__ current_min_power_level          | \_waterfall_auto_level_margin[1]_/
 #                                                      current_max_power_level __|
-# ==== Experimental settings ===
-
-#Warning! These are very experimental.
-=======
+
+# 3D view settings
 mathbox_waterfall_frequency_resolution = 128 #bins
 mathbox_waterfall_history_length = 10 #seconds
 mathbox_waterfall_colors = "[0x000000ff,0x2e6893ff, 0x69a5d0ff, 0x214b69ff, 0x9dc4e0ff,  0xfff775ff, 0xff8a8aff, 0xb20000ff]"
 
-
-
+# === Experimental settings ===
 #Warning! The settings below are very experimental.
->>>>>>> 1a04b18a
 csdr_dynamic_bufsize = False # This allows you to change the buffering mode of csdr.
 csdr_print_bufsizes = False  # This prints the buffer sizes used for csdr processes.
 csdr_through = False # Setting this True will print out how much data is going into the DSP chains.
