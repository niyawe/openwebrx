--- conflicted
+++ resolved
@@ -1,4 +1,3 @@
-<<<<<<< HEAD
 **unreleased**
 - Introduced `squelch_auto_margin` config option that allows configuring the auto squelch level
 - Removed `port` configuration option; `rtltcp_compat` takes the port number with the new connectors
@@ -10,10 +9,9 @@
   - HPSDR devices (Hermes Lite 2)
   - BBRF103 / RX666 / RX888 devices supported by libsddc
   - Devices using the EB200 protocol
-=======
+
 **0.20.3**
 - Fix a compatibility issue with python versions <= 3.6
->>>>>>> 477b457b
 
 **0.20.2**
 - Fix a security problem that allowed arbitrary commands to be executed on the receiver
