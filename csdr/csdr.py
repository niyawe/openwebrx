"""
OpenWebRX csdr plugin: do the signal processing with csdr

    This file is part of OpenWebRX,
    an open-source SDR receiver software with a web UI.
    Copyright (c) 2013-2015 by Andras Retzler <randras@sdr.hu>
    Copyright (c) 2019-2020 by Jakob Ketterl <dd5jfk@darc.de>

    This program is free software: you can redistribute it and/or modify
    it under the terms of the GNU Affero General Public License as
    published by the Free Software Foundation, either version 3 of the
    License, or (at your option) any later version.

    This program is distributed in the hope that it will be useful,
    but WITHOUT ANY WARRANTY; without even the implied warranty of
    MERCHANTABILITY or FITNESS FOR A PARTICULAR PURPOSE.  See the
    GNU Affero General Public License for more details.

    You should have received a copy of the GNU Affero General Public License
    along with this program.  If not, see <http://www.gnu.org/licenses/>.

"""

import subprocess
import os
import signal
import threading
import math
from functools import partial

from owrx.kiss import KissClient, DirewolfConfig
from owrx.wsjt import Ft8Profile, WsprProfile, Jt9Profile, Jt65Profile, Ft4Profile
from owrx.js8 import Js8Profiles
from owrx.audio import AudioChopper

from csdr.pipe import Pipe

import logging

logger = logging.getLogger(__name__)


class output(object):
    def send_output(self, t, read_fn):
        if not self.supports_type(t):
            # TODO rewrite the output mechanism in a way that avoids producing unnecessary data
            logger.warning("dumping output of type %s since it is not supported.", t)
            threading.Thread(target=self.pump(read_fn, lambda x: None), name="csdr_pump_thread").start()
            return
        self.receive_output(t, read_fn)

    def receive_output(self, t, read_fn):
        pass

    def pump(self, read, write):
        def copy():
            run = True
            while run:
                data = None
                try:
                    data = read()
                except ValueError:
                    pass
                if data is None or (isinstance(data, bytes) and len(data) == 0):
                    run = False
                else:
                    write(data)

        return copy

    def supports_type(self, t):
        return True


class dsp(object):
    def __init__(self, output):
        self.samp_rate = 250000
        self.output_rate = 11025
        self.hd_output_rate = 44100
        self.fft_size = 1024
        self.fft_fps = 5
        self.center_freq = 0
        self.offset_freq = 0
        self.low_cut = -4000
        self.high_cut = 4000
        self.bpf_transition_bw = 320  # Hz, and this is a constant
        self.ddc_transition_bw_rate = 0.15  # of the IF sample rate
        self.running = False
        self.secondary_processes_running = False
        self.audio_compression = "none"
        self.fft_compression = "none"
        self.demodulator = "nfm"
        self.name = "csdr"
        self.base_bufsize = 512
        self.decimation = None
        self.last_decimation = None
        self.nc_port = None
        self.csdr_dynamic_bufsize = False
        self.csdr_print_bufsizes = False
        self.csdr_through = False
        self.squelch_level = -150
        self.fft_averages = 50
        self.iqtee = False
        self.iqtee2 = False
        self.secondary_demodulator = None
        self.secondary_fft_size = 1024
        self.secondary_process_fft = None
        self.secondary_process_demod = None
        self.pipe_names = {
            "bpf_pipe": Pipe.WRITE,
            "shift_pipe": Pipe.WRITE,
            "squelch_pipe": Pipe.WRITE,
            "smeter_pipe": Pipe.READ,
            "meta_pipe": Pipe.READ,
            "iqtee_pipe": Pipe.NONE,
            "iqtee2_pipe": Pipe.NONE,
            "dmr_control_pipe": Pipe.WRITE,
        }
        self.pipes = {}
        self.secondary_pipe_names = {"secondary_shift_pipe": Pipe.WRITE}
        self.secondary_offset_freq = 1000
        self.unvoiced_quality = 1
        self.modification_lock = threading.Lock()
        self.output = output

        self.temporary_directory = None
        self.pipe_base_path = None
        self.set_temporary_directory("/tmp")

        self.is_service = False
        self.direwolf_config = None
        self.direwolf_port = None
        self.process = None

    def set_service(self, flag=True):
        self.is_service = flag

    def set_temporary_directory(self, what):
        self.temporary_directory = what
        self.pipe_base_path = "{tmp_dir}/openwebrx_pipe_".format(tmp_dir=self.temporary_directory)

    def chain(self, which):
        chain = ["nc -v 127.0.0.1 {nc_port}"]
        if self.csdr_dynamic_bufsize:
            chain += ["csdr setbuf {start_bufsize}"]
        if self.csdr_through:
            chain += ["csdr through"]
        if which == "fft":
            chain += [
                "csdr fft_cc {fft_size} {fft_block_size}",
                "csdr logpower_cf -70"
                if self.fft_averages == 0
                else "csdr logaveragepower_cf -70 {fft_size} {fft_averages}",
                "csdr fft_exchange_sides_ff {fft_size}",
            ]
            if self.fft_compression == "adpcm":
                chain += ["csdr compress_fft_adpcm_f_u8 {fft_size}"]
            return chain
        chain += ["csdr shift_addfast_cc --fifo {shift_pipe}"]
        if self.decimation > 1:
            chain += ["csdr fir_decimate_cc {decimation} {ddc_transition_bw} HAMMING"]
        chain += ["csdr bandpass_fir_fft_cc --fifo {bpf_pipe} {bpf_transition_bw} HAMMING"]
        if self.output.supports_type("smeter"):
            chain += [
                "csdr squelch_and_smeter_cc --fifo {squelch_pipe} --outfifo {smeter_pipe} 5 {smeter_report_every}"
            ]
        if self.secondary_demodulator:
            if self.output.supports_type("secondary_fft"):
                chain += ["csdr tee {iqtee_pipe}"]
            chain += ["csdr tee {iqtee2_pipe}"]
            # early exit if we don't want audio
            if not self.output.supports_type("audio"):
                return chain
        # safe some cpu cycles... no need to decimate if decimation factor is 1
        last_decimation_block = []
        if self.last_decimation >= 2.0:
            # activate prefilter if signal has been oversampled, e.g. WFM
            last_decimation_block = ["csdr fractional_decimator_ff {last_decimation} 12 --prefilter"]
        elif self.last_decimation >= 1.0:
            last_decimation_block = ["csdr fractional_decimator_ff {last_decimation}"]
        if which == "nfm":
            chain += ["csdr fmdemod_quadri_cf", "csdr limit_ff"]
            chain += last_decimation_block
            chain += ["csdr deemphasis_nfm_ff {audio_rate}"]
            if self.get_audio_rate() != self.get_output_rate():
                chain += [
                    "sox -t raw -r {audio_rate} -e floating-point -b 32 -c 1 --buffer 32 - -t raw -r {output_rate} -e signed-integer -b 16 -c 1 - "
                ]
            else:
                chain += ["csdr convert_f_s16"]
        elif which == "wfm":
            chain += [
                "csdr fmdemod_quadri_cf",
                "csdr limit_ff",
            ]
            chain += last_decimation_block
            chain += [
                "csdr deemphasis_wfm_ff {audio_rate} 50e-6",
                "csdr convert_f_s16"
            ]
        elif self.isDigitalVoice(which):
            chain += ["csdr fmdemod_quadri_cf", "dc_block "]
            chain += last_decimation_block
            # dsd modes
            if which in ["dstar", "nxdn"]:
                chain += ["csdr limit_ff", "csdr convert_f_s16"]
                if which == "dstar":
                    chain += ["dsd -fd -i - -o - -u {unvoiced_quality} -g -1 "]
                elif which == "nxdn":
                    chain += ["dsd -fi -i - -o - -u {unvoiced_quality} -g -1 "]
                chain += ["CSDR_FIXED_BUFSIZE=32 csdr convert_s16_f"]
                max_gain = 5
            # digiham modes
            else:
                chain += ["rrc_filter", "gfsk_demodulator"]
                if which == "dmr":
                    chain += [
                        "dmr_decoder --fifo {meta_pipe} --control-fifo {dmr_control_pipe}",
                        "mbe_synthesizer -f -u {unvoiced_quality}",
                    ]
                elif which == "ysf":
                    chain += ["ysf_decoder --fifo {meta_pipe}", "mbe_synthesizer -y -f -u {unvoiced_quality}"]
                max_gain = 0.0005
            chain += [
                "digitalvoice_filter -f",
                "CSDR_FIXED_BUFSIZE=32 csdr agc_ff 160000 0.8 1 0.0000001 {max_gain}".format(max_gain=max_gain),
                "sox -t raw -r 8000 -e floating-point -b 32 -c 1 --buffer 32 - -t raw -r {output_rate} -e signed-integer -b 16 -c 1 - ",
            ]
        elif which == "am":
            chain += ["csdr amdemod_cf", "csdr fastdcblock_ff"]
            chain += last_decimation_block
<<<<<<< HEAD
            chain += [
                "csdr agc_ff 160000 0.8 0.001 0.0000001 50",
                "csdr limit_ff",
                "csdr convert_f_s16",
=======
            chain += ["csdr agc_ff", "csdr limit_ff", "csdr convert_f_s16"]
        elif self.isFreeDV(which):
            chain += ["csdr realpart_cf"]
            chain += last_decimation_block
            chain += [
                "csdr agc_ff",
                "csdr convert_f_s16",
                "freedv_rx 1600 - -",
                "sox -t raw -r 8000 -e signed-integer -b 16 -c 1 --buffer 32 - -t raw -r {output_rate} -e signed-integer -b 16 -c 1 - ",
>>>>>>> 9e41d49d
            ]
        elif which == "ssb":
            chain += ["csdr realpart_cf"]
            chain += last_decimation_block
            chain += ["csdr agc_ff", "csdr limit_ff"]
            # fixed sample rate necessary for the wsjt-x tools. fix with sox...
            if self.get_audio_rate() != self.get_output_rate():
                chain += [
                    "sox -t raw -r {audio_rate} -e floating-point -b 32 -c 1 --buffer 32 - -t raw -r {output_rate} -e signed-integer -b 16 -c 1 - "
                ]
            else:
                chain += ["csdr convert_f_s16"]

        if self.audio_compression == "adpcm":
            chain += ["csdr encode_ima_adpcm_i16_u8"]
        return chain

    def secondary_chain(self, which):
        chain = ["cat {input_pipe}"]
        if which == "fft":
            chain += [
                "csdr realpart_cf",
                "csdr fft_fc {secondary_fft_input_size} {secondary_fft_block_size}",
                "csdr logpower_cf -70",
            ]
            if self.fft_compression == "adpcm":
                chain += ["csdr compress_fft_adpcm_f_u8 {secondary_fft_size}"]
            return chain
        elif which == "bpsk31" or which == "bpsk63":
            return chain + [
                "csdr shift_addfast_cc --fifo {secondary_shift_pipe}",
                "csdr bandpass_fir_fft_cc -{secondary_bpf_cutoff} {secondary_bpf_cutoff} {secondary_bpf_cutoff}",
                "csdr simple_agc_cc 0.001 0.5",
                "csdr timing_recovery_cc GARDNER {secondary_samples_per_bits} 0.5 2 --add_q",
                "CSDR_FIXED_BUFSIZE=1 csdr dbpsk_decoder_c_u8",
                "CSDR_FIXED_BUFSIZE=1 csdr psk31_varicode_decoder_u8_u8",
            ]
        elif self.isWsjtMode(which) or self.isJs8(which):
            chain += ["csdr realpart_cf"]
            if self.last_decimation != 1.0:
                chain += ["csdr fractional_decimator_ff {last_decimation}"]
            return chain + ["csdr limit_ff", "csdr convert_f_s16"]
        elif which == "packet":
            chain += ["csdr fmdemod_quadri_cf"]
            if self.last_decimation != 1.0:
                chain += ["csdr fractional_decimator_ff {last_decimation}"]
            return chain + ["csdr convert_f_s16", "direwolf -c {direwolf_config} -r {audio_rate} -t 0 -q d -q h 1>&2"]
        elif which == "pocsag":
            chain += ["csdr fmdemod_quadri_cf"]
            if self.last_decimation != 1.0:
                chain += ["csdr fractional_decimator_ff {last_decimation}"]
            return chain + ["fsk_demodulator -i", "pocsag_decoder"]

    def set_secondary_demodulator(self, what):
        if self.get_secondary_demodulator() == what:
            return
        self.secondary_demodulator = what
        self.calculate_decimation()
        self.restart()

    def secondary_fft_block_size(self):
        return (self.samp_rate / self.decimation) / (
            self.fft_fps * 2
        )  # *2 is there because we do FFT on real signal here

    def secondary_decimation(self):
        return 1  # currently unused

    def secondary_bpf_cutoff(self):
        if self.secondary_demodulator == "bpsk31":
            return 31.25 / self.if_samp_rate()
        elif self.secondary_demodulator == "bpsk63":
            return 62.5 / self.if_samp_rate()
        return 0

    def secondary_bpf_transition_bw(self):
        if self.secondary_demodulator == "bpsk31":
            return 31.25 / self.if_samp_rate()
        elif self.secondary_demodulator == "bpsk63":
            return 62.5 / self.if_samp_rate()
        return 0

    def secondary_samples_per_bits(self):
        if self.secondary_demodulator == "bpsk31":
            return int(round(self.if_samp_rate() / 31.25)) & ~3
        elif self.secondary_demodulator == "bpsk63":
            return int(round(self.if_samp_rate() / 62.5)) & ~3
        return 0

    def secondary_bw(self):
        if self.secondary_demodulator == "bpsk31":
            return 31.25
        elif self.secondary_demodulator == "bpsk63":
            return 62.5

    def start_secondary_demodulator(self):
        if not self.secondary_demodulator:
            return
        logger.debug("starting secondary demodulator from IF input sampled at %d" % self.if_samp_rate())
        secondary_command_demod = " | ".join(self.secondary_chain(self.secondary_demodulator))
        self.try_create_pipes(self.secondary_pipe_names, secondary_command_demod)
        self.try_create_configs(secondary_command_demod)

        secondary_command_demod = secondary_command_demod.format(
            input_pipe=self.pipes["iqtee2_pipe"],
            secondary_shift_pipe=self.pipes["secondary_shift_pipe"],
            secondary_decimation=self.secondary_decimation(),
            secondary_samples_per_bits=self.secondary_samples_per_bits(),
            secondary_bpf_cutoff=self.secondary_bpf_cutoff(),
            secondary_bpf_transition_bw=self.secondary_bpf_transition_bw(),
            if_samp_rate=self.if_samp_rate(),
            last_decimation=self.last_decimation,
            audio_rate=self.get_audio_rate(),
            direwolf_config=self.direwolf_config,
        )

        logger.debug("secondary command (demod) = %s", secondary_command_demod)
        my_env = os.environ.copy()
        # if self.csdr_dynamic_bufsize: my_env["CSDR_DYNAMIC_BUFSIZE_ON"]="1";
        if self.csdr_print_bufsizes:
            my_env["CSDR_PRINT_BUFSIZES"] = "1"
        if self.output.supports_type("secondary_fft"):
            secondary_command_fft = " | ".join(self.secondary_chain("fft"))
            secondary_command_fft = secondary_command_fft.format(
                input_pipe=self.pipes["iqtee_pipe"],
                secondary_fft_input_size=self.secondary_fft_size,
                secondary_fft_size=self.secondary_fft_size,
                secondary_fft_block_size=self.secondary_fft_block_size(),
            )
            logger.debug("secondary command (fft) = %s", secondary_command_fft)

            self.secondary_process_fft = subprocess.Popen(
                secondary_command_fft, stdout=subprocess.PIPE, shell=True, start_new_session=True, env=my_env
            )
            self.output.send_output(
                "secondary_fft",
                partial(self.secondary_process_fft.stdout.read, int(self.get_secondary_fft_bytes_to_read())),
            )

        # direwolf does not provide any meaningful data on stdout
        # more specifically, it doesn't provide any data. if however, for any strange reason, it would start to do so,
        # it would block if not read. by piping it to devnull, we avoid a potential pitfall here.
        secondary_output = subprocess.DEVNULL if self.isPacket() else subprocess.PIPE
        self.secondary_process_demod = subprocess.Popen(
            secondary_command_demod, stdout=secondary_output, shell=True, start_new_session=True, env=my_env
        )
        self.secondary_processes_running = True

        if self.isWsjtMode():
            smd = self.get_secondary_demodulator()
            chopper_profile = None
            if smd == "ft8":
                chopper_profile = Ft8Profile()
            elif smd == "wspr":
                chopper_profile = WsprProfile()
            elif smd == "jt65":
                chopper_profile = Jt65Profile()
            elif smd == "jt9":
                chopper_profile = Jt9Profile()
            elif smd == "ft4":
                chopper_profile = Ft4Profile()
            if chopper_profile is not None:
                chopper = AudioChopper(self, self.secondary_process_demod.stdout, chopper_profile)
                chopper.start()
                self.output.send_output("wsjt_demod", chopper.read)
        elif self.isJs8():
            chopper = AudioChopper(self, self.secondary_process_demod.stdout, *Js8Profiles.getEnabledProfiles())
            chopper.start()
            self.output.send_output("js8_demod", chopper.read)
        elif self.isPacket():
            # we best get the ax25 packets from the kiss socket
            kiss = KissClient(self.direwolf_port)
            self.output.send_output("packet_demod", kiss.read)
        elif self.isPocsag():
            self.output.send_output("pocsag_demod", self.secondary_process_demod.stdout.readline)
        else:
            self.output.send_output("secondary_demod", partial(self.secondary_process_demod.stdout.read, 1))

        # open control pipes for csdr and send initialization data
        if self.has_pipe("secondary_shift_pipe"):  # TODO digimodes
            self.set_secondary_offset_freq(self.secondary_offset_freq)  # TODO digimodes

    def set_secondary_offset_freq(self, value):
        self.secondary_offset_freq = value
        if self.secondary_processes_running and self.has_pipe("secondary_shift_pipe"):
            self.pipes["secondary_shift_pipe"].write("%g\n" % (-float(self.secondary_offset_freq) / self.if_samp_rate()))

    def stop_secondary_demodulator(self):
        if not self.secondary_processes_running:
            return
        self.try_delete_pipes(self.secondary_pipe_names)
        self.try_delete_configs()
        if self.secondary_process_fft:
            try:
                os.killpg(os.getpgid(self.secondary_process_fft.pid), signal.SIGTERM)
                # drain any leftover data to free file descriptors
                self.secondary_process_fft.communicate()
                self.secondary_process_fft = None
            except ProcessLookupError:
                # been killed by something else, ignore
                pass
        if self.secondary_process_demod:
            try:
                os.killpg(os.getpgid(self.secondary_process_demod.pid), signal.SIGTERM)
                # drain any leftover data to free file descriptors
                self.secondary_process_demod.communicate()
                self.secondary_process_demod = None
            except ProcessLookupError:
                # been killed by something else, ignore
                pass
        self.secondary_processes_running = False

    def get_secondary_demodulator(self):
        return self.secondary_demodulator

    def set_secondary_fft_size(self, secondary_fft_size):
        # to change this, restart is required
        self.secondary_fft_size = secondary_fft_size

    def set_audio_compression(self, what):
        self.audio_compression = what

    def get_audio_bytes_to_read(self):
        # desired latency: 5ms
        # uncompressed audio has 16 bits = 2 bytes per sample
        base = self.output_rate * 0.005 * 2
        # adpcm compresses the bitstream by 4
        if self.audio_compression == "adpcm":
            base = base / 4
        return int(base)

    def set_fft_compression(self, what):
        self.fft_compression = what

    def get_fft_bytes_to_read(self):
        if self.fft_compression == "none":
            return self.fft_size * 4
        if self.fft_compression == "adpcm":
            return int((self.fft_size / 2) + (10 / 2))

    def get_secondary_fft_bytes_to_read(self):
        if self.fft_compression == "none":
            return self.secondary_fft_size * 4
        if self.fft_compression == "adpcm":
            return (self.secondary_fft_size / 2) + (10 / 2)

    def set_samp_rate(self, samp_rate):
        self.samp_rate = samp_rate
        self.calculate_decimation()
        if self.running:
            self.restart()

    def calculate_decimation(self):
        (self.decimation, self.last_decimation, _) = self.get_decimation(self.samp_rate, self.get_audio_rate())

    def get_decimation(self, input_rate, output_rate):
        decimation = 1
        correction = 1
        # wideband fm has a much higher frequency deviation (75kHz).
        # we cannot cover this if we immediately decimate to the sample rate the audio will have later on, so we need
        # to compensate here.
        # the factor of 5 is by experimentation only, with a minimum audio rate of 36kHz (enforced by the client)
        # this allows us to cover at least +/- 80kHz of frequency spectrum (may be higher, but that's the worst case).
        # the correction factor is automatically compensated for by the secondary decimation stage, which comes
        # after the demodulator.
        if self.get_demodulator() == "wfm":
            correction = 5
        while input_rate / (decimation + 1) >= output_rate * correction:
            decimation += 1
        fraction = float(input_rate / decimation) / output_rate
        intermediate_rate = input_rate / decimation
        return decimation, fraction, intermediate_rate

    def if_samp_rate(self):
        return self.samp_rate / self.decimation

    def get_name(self):
        return self.name

    def get_output_rate(self):
        return self.output_rate

    def get_hd_output_rate(self):
        return self.hd_output_rate

    def get_audio_rate(self):
        if self.isDigitalVoice() or self.isPacket() or self.isPocsag():
            return 48000
        elif self.isWsjtMode() or self.isJs8():
            return 12000
        elif self.isFreeDV():
            return 8000
        elif self.isHdAudio():
            return self.get_hd_output_rate()
        return self.get_output_rate()

    def isDigitalVoice(self, demodulator=None):
        if demodulator is None:
            demodulator = self.get_demodulator()
        return demodulator in ["dmr", "dstar", "nxdn", "ysf"]

    def isWsjtMode(self, demodulator=None):
        if demodulator is None:
            demodulator = self.get_secondary_demodulator()
        return demodulator in ["ft8", "wspr", "jt65", "jt9", "ft4"]

    def isJs8(self, demodulator = None):
        if demodulator is None:
            demodulator = self.get_secondary_demodulator()
        return demodulator == "js8"

    def isPacket(self, demodulator=None):
        if demodulator is None:
            demodulator = self.get_secondary_demodulator()
        return demodulator == "packet"

    def isPocsag(self, demodulator=None):
        if demodulator is None:
            demodulator = self.get_secondary_demodulator()
        return demodulator == "pocsag"

    def isFreeDV(self, demodulator=None):
        if demodulator is None:
            demodulator = self.get_demodulator()
        return demodulator == "freedv"

    def isHdAudio(self, demodulator=None):
        if demodulator is None:
            demodulator = self.get_demodulator()
        return demodulator == "wfm"

    def set_output_rate(self, output_rate):
        if self.output_rate == output_rate:
            return
        self.output_rate = output_rate
        self.calculate_decimation()
        self.restart()

    def set_hd_output_rate(self, hd_output_rate):
        if self.hd_output_rate == hd_output_rate:
            return
        self.hd_output_rate = hd_output_rate
        self.calculate_decimation()
        self.restart()

    def set_demodulator(self, demodulator):
        if demodulator in ["usb", "lsb", "cw"]:
            demodulator = "ssb"
        if self.demodulator == demodulator:
            return
        self.demodulator = demodulator
        self.calculate_decimation()
        self.restart()

    def get_demodulator(self):
        return self.demodulator

    def set_fft_size(self, fft_size):
        self.fft_size = fft_size
        self.restart()

    def set_fft_fps(self, fft_fps):
        self.fft_fps = fft_fps
        self.restart()

    def set_fft_averages(self, fft_averages):
        self.fft_averages = fft_averages
        self.restart()

    def fft_block_size(self):
        if self.fft_averages == 0:
            return self.samp_rate / self.fft_fps
        else:
            return self.samp_rate / self.fft_fps / self.fft_averages

    def set_offset_freq(self, offset_freq):
        self.offset_freq = offset_freq
        if self.running:
            self.pipes["shift_pipe"].write("%g\n" % (-float(self.offset_freq) / self.samp_rate))

    def set_center_freq(self, center_freq):
        # dsp only needs to know this to be able to pass it to decoders in the form of get_operating_freq()
        self.center_freq = center_freq

    def get_operating_freq(self):
        return self.center_freq + self.offset_freq

    def set_bpf(self, low_cut, high_cut):
        self.low_cut = low_cut
        self.high_cut = high_cut
        if self.running:
            self.pipes["bpf_pipe"].write(
                "%g %g\n" % (float(self.low_cut) / self.if_samp_rate(), float(self.high_cut) / self.if_samp_rate())
            )

    def get_bpf(self):
        return [self.low_cut, self.high_cut]

    def convertToLinear(self, db):
        return float(math.pow(10, db / 10))

    def set_squelch_level(self, squelch_level):
        self.squelch_level = squelch_level
        # no squelch required on digital voice modes
        actual_squelch = -150 if self.isDigitalVoice() or self.isPacket() or self.isPocsag() or self.isFreeDV() else self.squelch_level
        if self.running:
            self.pipes["squelch_pipe"].write("%g\n" % (self.convertToLinear(actual_squelch)))

    def set_unvoiced_quality(self, q):
        self.unvoiced_quality = q
        self.restart()

    def get_unvoiced_quality(self):
        return self.unvoiced_quality

    def set_dmr_filter(self, filter):
        if self.has_pipe("dmr_control_pipe"):
            self.pipes["dmr_control_pipe"].write("{0}\n".format(filter))

    def ddc_transition_bw(self):
        return self.ddc_transition_bw_rate * (self.if_samp_rate() / float(self.samp_rate))

    def try_create_pipes(self, pipe_names, command_base):
        for pipe_name, pipe_type in pipe_names.items():
            if self.has_pipe(pipe_name):
                logger.warning("{pipe_name} is still in use", pipe_name=pipe_name)
                self.pipes[pipe_name].close()
            if "{" + pipe_name + "}" in command_base:
                p = self.pipe_base_path + pipe_name
                encoding = None
                # TODO make digiham output unicode and then change this here
                #      the whole pipe enoding feature onlye exists because of this
                if pipe_name == "meta_pipe":
                    encoding = "cp437"
                self.pipes[pipe_name] = Pipe.create(p, pipe_type, encoding=encoding)
            else:
                self.pipes[pipe_name] = None

    def has_pipe(self, name):
        return name in self.pipes and self.pipes[name] is not None

    def try_delete_pipes(self, pipe_names):
        for pipe_name in pipe_names:
            if self.has_pipe(pipe_name):
                self.pipes[pipe_name].close()
                self.pipes[pipe_name] = None

    def try_create_configs(self, command):
        if "{direwolf_config}" in command:
            self.direwolf_config = "{tmp_dir}/openwebrx_direwolf_{myid}.conf".format(
                tmp_dir=self.temporary_directory, myid=id(self)
            )
            self.direwolf_port = KissClient.getFreePort()
            file = open(self.direwolf_config, "w")
            file.write(DirewolfConfig().getConfig(self.direwolf_port, self.is_service))
            file.close()
        else:
            self.direwolf_config = None
            self.direwolf_port = None

    def try_delete_configs(self):
        if self.direwolf_config:
            try:
                os.unlink(self.direwolf_config)
            except FileNotFoundError:
                # result suits our expectations. fine :)
                pass
            except Exception:
                logger.exception("try_delete_configs()")
            self.direwolf_config = None

    def start(self):
        with self.modification_lock:
            if self.running:
                return
            self.running = True

            command_base = " | ".join(self.chain(self.demodulator))

            # create control pipes for csdr
            self.try_create_pipes(self.pipe_names, command_base)

            # send initial config through the pipes
            if self.has_pipe("bpf_pipe"):
                self.set_bpf(self.low_cut, self.high_cut)
            if self.has_pipe("shift_pipe"):
                self.set_offset_freq(self.offset_freq)
            if self.has_pipe("squelch_pipe"):
                self.set_squelch_level(self.squelch_level)
            if self.has_pipe("dmr_control_pipe"):
                self.set_dmr_filter(3)

            # run the command
            command = command_base.format(
                bpf_pipe=self.pipes["bpf_pipe"],
                shift_pipe=self.pipes["shift_pipe"],
                squelch_pipe=self.pipes["squelch_pipe"],
                smeter_pipe=self.pipes["smeter_pipe"],
                meta_pipe=self.pipes["meta_pipe"],
                iqtee_pipe=self.pipes["iqtee_pipe"],
                iqtee2_pipe=self.pipes["iqtee2_pipe"],
                dmr_control_pipe=self.pipes["dmr_control_pipe"],
                decimation=self.decimation,
                last_decimation=self.last_decimation,
                fft_size=self.fft_size,
                fft_block_size=self.fft_block_size(),
                fft_averages=self.fft_averages,
                bpf_transition_bw=float(self.bpf_transition_bw) / self.if_samp_rate(),
                ddc_transition_bw=self.ddc_transition_bw(),
                flowcontrol=int(self.samp_rate * 2),
                start_bufsize=self.base_bufsize * self.decimation,
                nc_port=self.nc_port,
                output_rate=self.get_output_rate(),
                smeter_report_every=int(self.if_samp_rate() / 6000),
                unvoiced_quality=self.get_unvoiced_quality(),
                audio_rate=self.get_audio_rate(),
            )

            logger.debug("Command = %s", command)
            my_env = os.environ.copy()
            if self.csdr_dynamic_bufsize:
                my_env["CSDR_DYNAMIC_BUFSIZE_ON"] = "1"
            if self.csdr_print_bufsizes:
                my_env["CSDR_PRINT_BUFSIZES"] = "1"

            out = subprocess.PIPE if self.output.supports_type("audio") else subprocess.DEVNULL
            self.process = subprocess.Popen(command, stdout=out, shell=True, start_new_session=True, env=my_env)

            def watch_thread():
                rc = self.process.wait()
                logger.debug("dsp thread ended with rc=%d", rc)
                if rc == 0 and self.running and not self.modification_lock.locked():
                    logger.debug("restarting since rc = 0, self.running = true, and no modification")
                    self.restart()

            threading.Thread(target=watch_thread, name="csdr_watch_thread").start()

            audio_type = "hd_audio" if self.isHdAudio() else "audio"
            if self.output.supports_type(audio_type):
                self.output.send_output(
                    audio_type,
                    partial(
                        self.process.stdout.read,
                        self.get_fft_bytes_to_read() if self.demodulator == "fft" else self.get_audio_bytes_to_read(),
                    ),
                )

            self.start_secondary_demodulator()

        if self.has_pipe("smeter_pipe"):
            def read_smeter():
                raw = self.pipes["smeter_pipe"].readline()
                if len(raw) == 0:
                    return None
                else:
                    return float(raw.rstrip("\n"))

            self.output.send_output("smeter", read_smeter)
        if self.has_pipe("meta_pipe"):
            def read_meta():
                raw = self.pipes["meta_pipe"].readline()
                if len(raw) == 0:
                    return None
                else:
                    return raw.rstrip("\n")

            self.output.send_output("meta", read_meta)

        if self.csdr_dynamic_bufsize:
            self.process.stdout.read(8)  # dummy read to skip bufsize & preamble
            logger.debug("Note: CSDR_DYNAMIC_BUFSIZE_ON = 1")

    def stop(self):
        with self.modification_lock:
            self.running = False
            if self.process is not None:
                try:
                    os.killpg(os.getpgid(self.process.pid), signal.SIGTERM)
                    # drain any leftover data to free file descriptors
                    self.process.communicate()
                    self.process = None
                except ProcessLookupError:
                    # been killed by something else, ignore
                    pass
            self.stop_secondary_demodulator()

            self.try_delete_pipes(self.pipe_names)

    def restart(self):
        if not self.running:
            return
        self.stop()
        self.start()

    def __del__(self):
        self.stop()<|MERGE_RESOLUTION|>--- conflicted
+++ resolved
@@ -229,13 +229,11 @@
         elif which == "am":
             chain += ["csdr amdemod_cf", "csdr fastdcblock_ff"]
             chain += last_decimation_block
-<<<<<<< HEAD
             chain += [
                 "csdr agc_ff 160000 0.8 0.001 0.0000001 50",
                 "csdr limit_ff",
                 "csdr convert_f_s16",
-=======
-            chain += ["csdr agc_ff", "csdr limit_ff", "csdr convert_f_s16"]
+            ]
         elif self.isFreeDV(which):
             chain += ["csdr realpart_cf"]
             chain += last_decimation_block
@@ -244,7 +242,6 @@
                 "csdr convert_f_s16",
                 "freedv_rx 1600 - -",
                 "sox -t raw -r 8000 -e signed-integer -b 16 -c 1 --buffer 32 - -t raw -r {output_rate} -e signed-integer -b 16 -c 1 - ",
->>>>>>> 9e41d49d
             ]
         elif which == "ssb":
             chain += ["csdr realpart_cf"]
